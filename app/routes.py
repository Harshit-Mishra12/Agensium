--- conflicted
+++ resolved
@@ -1,9 +1,5 @@
 from fastapi import APIRouter, UploadFile, File, HTTPException
-<<<<<<< HEAD
-from app.agents.source import schema_scanner, dedup_agent, readiness_rater
-=======
-from app.agents.source import schema_scanner, dedup_agent, field_profiler, drift_detector
->>>>>>> 9b79ce11
+from app.agents.source import schema_scanner, dedup_agent, field_profiler, drift_detector,readiness_rater
 from app.orchestrator import workflow
 import pandas as pd
 from tempfile import NamedTemporaryFile
@@ -11,10 +7,7 @@
 import os
 
 router = APIRouter()
-<<<<<<< HEAD
 SUPPORTED_FILE_EXTENSIONS = {"csv", "xlsx", "xls","json","sql"}
-=======
->>>>>>> 9b79ce11
 
 # --- Schema scanner endpoint ---
 @router.post("/scan-schema")
